MOCK TOKEN ON ETHEREUM = 0xe0cBafc8Ba24e1A7929883E146fF5E0f26249d12

STAKING CONTRACT ON ETHEREUM = 0x085881d1A2a676646aB36623C79C9786C13A57a1

Will deploy on BNB testnet as soon as I get my hands on some tBnB

---

# StakingNFT

A simple staking system. Each stake is represented by an ERC‑721 NFT position. Holders of these NFTs can claim daily or accumulated ROI or unstake their tokens directly, ensuring transparent ownership and security through NFT-based positions.

---

### Features

- NFT-based positions: Each user stake mints an ERC‑721 token representing ownership of that position.
- Daily ROI: 1% return on investment every 24 hours, based on staked principal.
- Referral rewards: 0.5% of the referred user’s stake paid instantly from their deposit.
- Claim interval: Only one ROI claim is allowed per 24 hours per user.
- Permit-enabled deposits: Supports EIP‑2612 `permit` for gasless approval (if token supports it).
- Emergency safety: Includes `pause()`, `emergencyWithdraw()`, and token recovery mechanisms for safety in case a hack occurs.

---

### Contract Overview

<<<<<<< HEAD
| Contract       | Description                                                          |
| -------------- | -------------------------------------------------------------------- |
| StakingNFT.sol | Core staking logic, NFT position management, ROI and reward handling |
| mockBEP20.sol  | A simple BEP‑20 token for testing deposits and claims                |
=======
| Contract                       | Description                                                          |
| ------------------------------ | -------------------------------------------------------------------- |
| StakingNFT.sol                 | Core staking logic, NFT position management, ROI and reward handling |
| mockBEP20.sol                  | A simple BEP‑20 token for testing deposits and claims                |
>>>>>>> 6f57ffe4

---

### Key Parameters

| Parameter         | Default Value                    | Description                                |
| ----------------- | -------------------------------- | ------------------------------------------ |
| Daily ROI         | 1% (`DAILY = 100`)               | 1% reward per 24h                          |
| Referral Reward   | 0.5% (`REFERRAL = 50`)           | Paid instantly from referee’s deposit      |
| Claim Interval    | 24 hours                         | Minimum gap between consecutive ROI claims |
| Max Referral Rate | 10% (`MAX_REFERRAL_RATE = 1000`) | Safety cap                                 |

---

### Core Functions

| Function                                  | Purpose                                        |
| ----------------------------------------- | ---------------------------------------------- |
| `stake(amount, referrer)`                 | Stake BEP‑20 tokens and mint NFT position      |
| `stakeWithPermit(...)`                    | Stake using EIP‑2612 permit (gasless approval) |
| `claim(stakeId, beneficiary)`             | Claim 1% ROI (only once every 24h)             |
| `unstake(stakeId, beneficiary)`           | Withdraw principal and accrued ROI             |
| `emergencyWithdraw(stakeId, beneficiary)` | Withdraw only principal (no ROI) when paused   |<|MERGE_RESOLUTION|>--- conflicted
+++ resolved
@@ -25,17 +25,65 @@
 
 ### Contract Overview
 
-<<<<<<< HEAD
 | Contract       | Description                                                          |
 | -------------- | -------------------------------------------------------------------- |
 | StakingNFT.sol | Core staking logic, NFT position management, ROI and reward handling |
 | mockBEP20.sol  | A simple BEP‑20 token for testing deposits and claims                |
-=======
-| Contract                       | Description                                                          |
-| ------------------------------ | -------------------------------------------------------------------- |
-| StakingNFT.sol                 | Core staking logic, NFT position management, ROI and reward handling |
-| mockBEP20.sol                  | A simple BEP‑20 token for testing deposits and claims                |
->>>>>>> 6f57ffe4
+
+---
+
+### Key Parameters
+
+| Parameter         | Default Value                    | Description                                |
+| ----------------- | -------------------------------- | ------------------------------------------ |
+| Daily ROI         | 1% (`DAILY = 100`)               | 1% reward per 24h                          |
+| Referral Reward   | 0.5% (`REFERRAL = 50`)           | Paid instantly from referee’s deposit      |
+| Claim Interval    | 24 hours                         | Minimum gap between consecutive ROI claims |
+| Max Referral Rate | 10% (`MAX_REFERRAL_RATE = 1000`) | Safety cap                                 |
+
+---
+
+### Core Functions
+
+| Function                                  | Purpose                                        |
+| ----------------------------------------- | ---------------------------------------------- |
+| `stake(amount, referrer)`                 | Stake BEP‑20 tokens and mint NFT position      |
+| `stakeWithPermit(...)`                    | Stake using EIP‑2612 permit (gasless approval) |
+| `claim(stakeId, beneficiary)`             | Claim 1% ROI (only once every 24h)             |
+| `unstake(stakeId, beneficiary)`           | Withdraw principal and accrued ROI             |
+| `emergencyWithdraw(stakeId, beneficiary)` | Withdraw only principal (no ROI) when paused   |
+
+MOCK TOKEN ON ETHEREUM = 0xe0cBafc8Ba24e1A7929883E146fF5E0f26249d12
+
+STAKING CONTRACT ON ETHEREUM = 0x085881d1A2a676646aB36623C79C9786C13A57a1
+
+Will deploy on BNB testnet as soon as I get my hands on some tBnB
+
+---
+
+# StakingNFT
+
+A simple staking system. Each stake is represented by an ERC‑721 NFT position. Holders of these NFTs can claim daily or accumulated ROI or unstake their tokens directly, ensuring transparent ownership and security through NFT-based positions.
+
+---
+
+### Features
+
+- NFT-based positions: Each user stake mints an ERC‑721 token representing ownership of that position.
+- Daily ROI: 1% return on investment every 24 hours, based on staked principal.
+- Referral rewards: 0.5% of the referred user’s stake paid instantly from their deposit.
+- Claim interval: Only one ROI claim is allowed per 24 hours per user.
+- Permit-enabled deposits: Supports EIP‑2612 `permit` for gasless approval (if token supports it).
+- Emergency safety: Includes `pause()`, `emergencyWithdraw()`, and token recovery mechanisms for safety in case a hack occurs.
+
+---
+
+### Contract Overview
+
+| Contract       | Description                                                          |
+| -------------- | -------------------------------------------------------------------- |
+| StakingNFT.sol | Core staking logic, NFT position management, ROI and reward handling |
+| mockBEP20.sol  | A simple BEP‑20 token for testing deposits and claims                |
 
 ---
 
